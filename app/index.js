--- conflicted
+++ resolved
@@ -27,13 +27,8 @@
 const mistral = new Mistral({ apiKey: process.env.MISTRAL_API_KEY });
 const hf = new HfInference(process.env.HF_API_KEY);
 
-<<<<<<< HEAD
-// Режим отладки - для запуска игры с одним игроком
-const DEBUG_MODE = process.env.DEBUG_MODE === 'true' || false; // Принудительно включаем режим отладки
-=======
 // Режим отладки
 const DEBUG_MODE = process.env.DEBUG_MODE === 'true' || false;
->>>>>>> 44993b7c
 log(`DEBUG_MODE: ${DEBUG_MODE}`);
 
 // Статические файлы
